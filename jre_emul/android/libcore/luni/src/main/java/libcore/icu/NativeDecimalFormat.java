/*
 * Copyright (C) 2008 The Android Open Source Project
 *
 * Licensed under the Apache License, Version 2.0 (the "License");
 * you may not use this file except in compliance with the License.
 * You may obtain a copy of the License at
 *
 *      http://www.apache.org/licenses/LICENSE-2.0
 *
 * Unless required by applicable law or agreed to in writing, software
 * distributed under the License is distributed on an "AS IS" BASIS,
 * WITHOUT WARRANTIES OR CONDITIONS OF ANY KIND, either express or implied.
 * See the License for the specific language governing permissions and
 * limitations under the License.
 */

package libcore.icu;

import java.math.BigDecimal;
import java.math.BigInteger;
import java.math.RoundingMode;
import java.text.AttributedCharacterIterator;
import java.text.AttributedString;
import java.text.DecimalFormatSymbols;
import java.text.FieldPosition;
import java.text.Format;
import java.text.NumberFormat;
import java.text.ParsePosition;
import java.util.Currency;
import java.util.NoSuchElementException;

/*-[
#import "java/lang/Double.h"
#import "java/lang/Long.h"
]-*/

public final class NativeDecimalFormat implements Cloneable {

    /**
     * The associated NSDecimalFormatter.
     */
    private Object nsFormatter;

    /**
     * The last pattern we gave to iOS, so we can make repeated applications cheap.
     * This helps in cases like String.format("%.2f,%.2f\n", x, y) where the DecimalFormat is
     * reused.
     */
    private String lastPattern;

    // TODO: store all these in DecimalFormat instead!
    private boolean negPrefNull;
    private boolean negSuffNull;
    private boolean posPrefNull;
    private boolean posSuffNull;

    private transient boolean parseBigDecimal;

    /**
     * Cache the BigDecimal form of the multiplier. This is null until we've
     * formatted a BigDecimal (with a multiplier that is not 1), or the user has
     * explicitly called {@link #setMultiplier(int)} with any multiplier.
     */
    private BigDecimal multiplierBigDecimal = null;

    public NativeDecimalFormat(String pattern, DecimalFormatSymbols dfs) {
        try {
            this.nsFormatter = open(pattern, dfs.getCurrencySymbol(),
                    dfs.getDecimalSeparator(), dfs.getDigit(), dfs.getExponentSeparator(),
                    dfs.getGroupingSeparator(), dfs.getInfinity(),
                    dfs.getInternationalCurrencySymbol(), dfs.getMinusSign(),
                    dfs.getMonetaryDecimalSeparator(), dfs.getNaN(), dfs.getPatternSeparator(),
                    dfs.getPercent(), dfs.getPerMill(), dfs.getZeroDigit());
            this.lastPattern = pattern;
            this.setMultiplier(1);  // JRE default.
        } catch (NullPointerException npe) {
            throw npe;
        } catch (RuntimeException re) {
            throw new IllegalArgumentException("syntax error: " + re.getMessage() + ": " + pattern);
        }
    }

    // Used so java.util.Formatter doesn't need to allocate DecimalFormatSymbols instances.
    public NativeDecimalFormat(String pattern, LocaleData data) {
        this.nsFormatter = open(pattern, data.currencySymbol,
                data.decimalSeparator, '#', data.exponentSeparator, data.groupingSeparator,
                data.infinity, data.internationalCurrencySymbol, data.minusSign,
                data.monetarySeparator, data.NaN, data.patternSeparator,
                data.percent, data.perMill, data.zeroDigit);
        this.lastPattern = pattern;
    }

    public synchronized void close() {
        if (nsFormatter != null) {
            close(nsFormatter);
            nsFormatter = null;
        }
    }

    @Override protected void finalize() throws Throwable {
        try {
            close();
        } finally {
            super.finalize();
        }
    }

    @Override public Object clone() {
        try {
            NativeDecimalFormat clone = (NativeDecimalFormat) super.clone();
            clone.nsFormatter = cloneImpl(nsFormatter);
            clone.lastPattern = lastPattern;
            return clone;
        } catch (CloneNotSupportedException unexpected) {
            throw new AssertionError(unexpected);
        }
    }

    /**
     * Note: this doesn't check that the underlying native DecimalFormat objects' configured
     * native DecimalFormatSymbols objects are equal. It is assumed that the
     * caller (DecimalFormat) will check the DecimalFormatSymbols objects
     * instead, for performance.
     *
     * This is also unreasonably expensive, calling down to JNI multiple times.
     *
     * TODO: remove this and just have DecimalFormat.equals do the right thing itself.
     */
    @Override
    public boolean equals(Object object) {
        if (object == this) {
            return true;
        }
        if (!(object instanceof NativeDecimalFormat)) {
            return false;
        }
        NativeDecimalFormat obj = (NativeDecimalFormat) object;
        if (obj.nsFormatter == this.nsFormatter) {
            return true;
        }
        return obj.toPattern().equals(this.toPattern()) &&
                obj.isDecimalSeparatorAlwaysShown() == this.isDecimalSeparatorAlwaysShown() &&
                obj.getGroupingSize() == this.getGroupingSize() &&
                obj.getMultiplier() == this.getMultiplier() &&
                obj.getNegativePrefix().equals(this.getNegativePrefix()) &&
                obj.getNegativeSuffix().equals(this.getNegativeSuffix()) &&
                obj.getPositivePrefix().equals(this.getPositivePrefix()) &&
                obj.getPositiveSuffix().equals(this.getPositiveSuffix()) &&
                obj.getMaximumIntegerDigits() == this.getMaximumIntegerDigits() &&
                obj.getMaximumFractionDigits() == this.getMaximumFractionDigits() &&
                obj.getMinimumIntegerDigits() == this.getMinimumIntegerDigits() &&
                obj.getMinimumFractionDigits() == this.getMinimumFractionDigits() &&
                obj.isGroupingUsed() == this.isGroupingUsed();
    }

    /**
     * Copies the DecimalFormatSymbols settings into our native peer in bulk.
     */
    public void setDecimalFormatSymbols(final DecimalFormatSymbols dfs) {
        setDecimalFormatSymbols(this.nsFormatter, dfs.getCurrencySymbol(),
            dfs.getDecimalSeparator(), dfs.getDigit(), dfs.getExponentSeparator(),
            dfs.getGroupingSeparator(), dfs.getInfinity(), dfs.getInternationalCurrencySymbol(),
            dfs.getMinusSign(), dfs.getMonetaryDecimalSeparator(), dfs.getNaN(),
            dfs.getPatternSeparator(), dfs.getPercent(), dfs.getPerMill(), dfs.getZeroDigit());
    }

    public void setDecimalFormatSymbols(final LocaleData localeData) {
        setDecimalFormatSymbols(this.nsFormatter, localeData.currencySymbol,
            localeData.decimalSeparator, '#', localeData.exponentSeparator,
            localeData.groupingSeparator, localeData.infinity,
            localeData.internationalCurrencySymbol, localeData.minusSign,
            localeData.monetarySeparator, localeData.NaN, localeData.patternSeparator,
            localeData.percent, localeData.perMill, localeData.zeroDigit);
    }

    public char[] formatBigDecimal(BigDecimal value, FieldPosition field) {
        FieldPositionIterator fpi = FieldPositionIterator.forFieldPosition(field);
        // iOS doesn't have native support for big decimal formatting.
        char[] result = value.toPlainString().toCharArray();
        if (fpi != null) {
            FieldPositionIterator.setFieldPosition(fpi, field);
        }
        return result;
    }

    public char[] formatBigInteger(BigInteger value, FieldPosition field) {
        FieldPositionIterator fpi = FieldPositionIterator.forFieldPosition(field);
        // iOS doesn't have native support for big integer formatting.
        char[] result = value.toString().toCharArray();
        if (fpi != null) {
            FieldPositionIterator.setFieldPosition(fpi, field);
        }
        return result;
    }

    public char[] formatLong(long value, FieldPosition field) {
        FieldPositionIterator fpi = FieldPositionIterator.forFieldPosition(field);
        char[] result = formatLong(this.nsFormatter, value, fpi);
        if (fpi != null) {
            FieldPositionIterator.setFieldPosition(fpi, field);
        }
        return result;
    }

    public char[] formatDouble(double value, FieldPosition field) {
        FieldPositionIterator fpi = FieldPositionIterator.forFieldPosition(field);
        char[] result = formatDouble(this.nsFormatter, value, fpi);
        if (fpi != null) {
            FieldPositionIterator.setFieldPosition(fpi, field);
        }
        return result;
    }

    public void applyLocalizedPattern(String pattern) {
        applyPattern(this.nsFormatter, true, pattern);
        lastPattern = null;
    }

    public void applyPattern(String pattern) {
        if (lastPattern != null && pattern.equals(lastPattern)) {
            return;
        }
        applyPattern(this.nsFormatter, false, pattern);
        lastPattern = pattern;
    }

    public AttributedCharacterIterator formatToCharacterIterator(Object object) {
        if (object == null) {
            throw new NullPointerException("object == null");
        }
        if (!(object instanceof Number)) {
            throw new IllegalArgumentException("object not a Number: " + object.getClass());
        }
        Number number = (Number) object;
        FieldPositionIterator fpIter = new FieldPositionIterator();
        String text;
        if (number instanceof BigInteger) {
          text = new String(formatBigInteger((BigInteger) number, null));
        } else if (number instanceof BigDecimal) {
            text = new String(formatBigDecimal((BigDecimal) number, null));
        } else if (number instanceof Double || number instanceof Float) {
            double dv = number.doubleValue();
            text = new String(formatDouble(this.nsFormatter, dv, fpIter));
        } else {
            long lv = number.longValue();
            text = new String(formatLong(this.nsFormatter, lv, fpIter));
        }

        AttributedString as = new AttributedString(text);

        while (fpIter.next()) {
            Format.Field field = fpIter.field();
            as.addAttribute(field, field, fpIter.start(), fpIter.limit());
        }

        // return the CharacterIterator from AttributedString
        return as.getIterator();
    }

    public String toLocalizedPattern() {
        return toPatternImpl(this.nsFormatter, true);
    }

    public String toPattern() {
        return toPatternImpl(this.nsFormatter, false);
    }

    public Number parse(String string, ParsePosition position) {
        return parse(nsFormatter, string, position, parseBigDecimal);
    }

    // start getter and setter

    public native int getMaximumFractionDigits() /*-[
      return [(NSNumberFormatter *) nsFormatter_ maximumFractionDigits];
    ]-*/;

    public native int getMaximumIntegerDigits() /*-[
      return [(NSNumberFormatter *) nsFormatter_ maximumIntegerDigits];
    ]-*/;

    public native int getMinimumFractionDigits() /*-[
      return [(NSNumberFormatter *) nsFormatter_ minimumFractionDigits];
    ]-*/;

    public native int getMinimumIntegerDigits() /*-[
      return [(NSNumberFormatter *) nsFormatter_ minimumIntegerDigits];
    ]-*/;

    public native int getGroupingSize() /*-[
      return [(NSNumberFormatter *) nsFormatter_ groupingSize];
    ]-*/;

    public native int getMultiplier() /*-[
      return [[(NSNumberFormatter *) nsFormatter_ multiplier] intValue];
    ]-*/;

    public native String getNegativePrefix() /*-[
      return [(NSNumberFormatter *) nsFormatter_ negativePrefix];
    ]-*/;

    public native String getNegativeSuffix() /*-[
      return [(NSNumberFormatter *) nsFormatter_ negativeSuffix];
    ]-*/;

    public native String getPositivePrefix() /*-[
      return [(NSNumberFormatter *) nsFormatter_ positivePrefix];
    ]-*/;

    public native String getPositiveSuffix() /*-[
      return [(NSNumberFormatter *) nsFormatter_ positivePrefix];
    ]-*/;

    public native boolean isDecimalSeparatorAlwaysShown() /*-[
      return [(NSNumberFormatter *) nsFormatter_ alwaysShowsDecimalSeparator];
    ]-*/;

    public boolean isParseBigDecimal() {
        return parseBigDecimal;
    }

    public native boolean isParseIntegerOnly() /*-[
      return [(NSNumberFormatter *) nsFormatter_ allowsFloats] == NO;
    ]-*/;

    public native boolean isGroupingUsed() /*-[
      return [(NSNumberFormatter *) nsFormatter_ usesGroupingSeparator];
    ]-*/;

    public native void setDecimalSeparatorAlwaysShown(boolean value) /*-[
      [(NSNumberFormatter *) nsFormatter_ setAlwaysShowsDecimalSeparator:value];
    ]-*/;

    public native void setCurrency(Currency currency) /*-[
      [(NSNumberFormatter *) nsFormatter_ setCurrencySymbol:[currency getSymbol]];
      [(NSNumberFormatter *) nsFormatter_ setCurrencyCode:[currency getCurrencyCode]];
    ]-*/;

    public native void setGroupingSize(int value) /*-[
      [(NSNumberFormatter *) nsFormatter_ setGroupingSize:value];
    ]-*/;

    public native void setGroupingUsed(boolean value) /*-[
      [(NSNumberFormatter *) nsFormatter_ setUsesGroupingSeparator:value];
    ]-*/;

    public native void setMaximumFractionDigits(int value) /*-[
      [(NSNumberFormatter *) nsFormatter_ setMaximumFractionDigits:value];
    ]-*/;

    public native void setMaximumIntegerDigits(int value) /*-[
      [(NSNumberFormatter *) nsFormatter_ setMaximumIntegerDigits:value];
    ]-*/;

    public native void setMinimumFractionDigits(int value) /*-[
      [(NSNumberFormatter *) nsFormatter_ setMinimumFractionDigits:value];
    ]-*/;

    public native void setMinimumIntegerDigits(int value) /*-[
      [(NSNumberFormatter *) nsFormatter_ setMinimumIntegerDigits:value];
    ]-*/;

    public native void setMultiplier(int value) /*-[
      [(NSNumberFormatter *) nsFormatter_ setMultiplier:[NSNumber numberWithInt:value]];
      LibcoreIcuNativeDecimalFormat_set_multiplierBigDecimal_(self,
          [JavaMathBigDecimal valueOfWithLong:value]);
    ]-*/;

    public native void setNegativePrefix(String value) /*-[
      negPrefNull_ = (value == nil);
      if (!negPrefNull_) {
        [(NSNumberFormatter *) nsFormatter_ setNegativePrefix:value];
      }
    ]-*/;

    public native void setNegativeSuffix(String value) /*-[
      negSuffNull_ = (value == nil);
      if (!negSuffNull_) {
        [(NSNumberFormatter *) nsFormatter_ setNegativeSuffix:value];
      }
    ]-*/;

    public native void setPositivePrefix(String value) /*-[
      posPrefNull_ = (value == nil);
      if (!posPrefNull_) {
        [(NSNumberFormatter *) nsFormatter_ setPositivePrefix:value];
      }
    ]-*/;

    public native void setPositiveSuffix(String value) /*-[
      posSuffNull_ = (value == nil);
      if (!posSuffNull_) {
        [(NSNumberFormatter *) nsFormatter_ setPositiveSuffix:value];
      }
    ]-*/;

    public void setParseBigDecimal(boolean value) {
        parseBigDecimal = value;
    }

    public native void setParseIntegerOnly(boolean value) /*-[
      BOOL floats = value ? NO : YES;
      [(NSNumberFormatter *) nsFormatter_ setAllowsFloats:floats];
    ]-*/;

    private static void applyPattern(Object nativeFormatter, boolean localized, String pattern) {
        try {
            applyPatternImpl(nativeFormatter, localized, pattern);
        } catch (NullPointerException npe) {
            throw npe;
        } catch (RuntimeException re) {
            throw new IllegalArgumentException("syntax error: " + re.getMessage() + ": " + pattern);
        }
    }

    public native void setRoundingMode(RoundingMode roundingMode, double roundingIncrement) /*-[
      int nsRoundingMode;
      switch ([roundingMode ordinal]) {
        case JavaMathRoundingMode_CEILING: nsRoundingMode = NSNumberFormatterRoundCeiling; break;
        case JavaMathRoundingMode_FLOOR: nsRoundingMode = NSNumberFormatterRoundFloor; break;
        case JavaMathRoundingMode_DOWN: nsRoundingMode = NSNumberFormatterRoundDown; break;
        case JavaMathRoundingMode_UP: nsRoundingMode = NSNumberFormatterRoundUp; break;
        case JavaMathRoundingMode_HALF_EVEN: nsRoundingMode = NSNumberFormatterRoundHalfEven; break;
        case JavaMathRoundingMode_HALF_DOWN: nsRoundingMode = NSNumberFormatterRoundHalfDown; break;
        case JavaMathRoundingMode_HALF_UP: nsRoundingMode = NSNumberFormatterRoundHalfUp; break;
        default:
          @throw [[JavaLangAssertionError alloc] init];
      }
      NSNumberFormatter *formatter = (NSNumberFormatter *) nsFormatter_;
      [formatter setRoundingMode:nsRoundingMode];
      [formatter setRoundingIncrement:[NSNumber numberWithDouble:roundingIncrement]];
    ]-*/;

    // Utility to get information about field positions from native (ICU) code.
    private static class FieldPositionIterator {
        private int[] data;
        private int pos = -3; // so first call to next() leaves pos at 0

        private FieldPositionIterator() {
        }

        public static FieldPositionIterator forFieldPosition(FieldPosition fp) {
            // TODO(tball): figure out how to do field position iterating on iOS.
//            if (fp != null && fp.getField() != -1) {
//                return new FieldPositionIterator();
//            }
            return null;
        }

        private static int getNativeFieldPositionId(FieldPosition fp) {
            // NOTE: -1, 0, and 1 were the only valid original java field values
            // for NumberFormat.  They take precedence.  This assumes any other
            // value is a mistake and the actual value is in the attribute.
            // Clients can construct FieldPosition combining any attribute with any field
            // value, which is just wrong, but there you go.

            int id = fp.getField();
            if (id < -1 || id > 1) {
                id = -1;
            }
            if (id == -1) {
                Format.Field attr = fp.getFieldAttribute();
                if (attr != null) {
                    for (int i = 0; i < fields.length; ++i) {
                        if (fields[i].equals(attr)) {
                            id = i;
                            break;
                        }
                    }
                }
            }
            return id;
        }

        private static void setFieldPosition(FieldPositionIterator fpi, FieldPosition fp) {
            if (fpi != null && fp != null) {
                int field = getNativeFieldPositionId(fp);
                if (field != -1) {
                    while (fpi.next()) {
                        if (fpi.fieldId() == field) {
                            fp.setBeginIndex(fpi.start());
                            fp.setEndIndex(fpi.limit());
                            break;
                        }
                    }
                }
            }
        }

        public boolean next() {
            // if pos == data.length, we've already returned false once
            if (data == null || pos == data.length) {
                throw new NoSuchElementException();
            }
            pos += 3;
            return pos < data.length;
        }

        private void checkValid() {
            if (data == null || pos < 0 || pos == data.length) {
                throw new NoSuchElementException();
            }
        }

        public int fieldId() {
            return data[pos];
        }

        public Format.Field field() {
            checkValid();
            return fields[data[pos]];
        }

        public int start() {
            checkValid();
            return data[pos + 1];
        }

        public int limit() {
            checkValid();
            return data[pos + 2];
        }

        private static Format.Field fields[] = {
            // The old java field values were 0 for integer and 1 for fraction.
            // The new java field attributes are all objects.  ICU assigns the values
            // starting from 0 in the following order; note that integer and
            // fraction positions match the old field values.
            NumberFormat.Field.INTEGER,
            NumberFormat.Field.FRACTION,
            NumberFormat.Field.DECIMAL_SEPARATOR,
            NumberFormat.Field.EXPONENT_SYMBOL,
            NumberFormat.Field.EXPONENT_SIGN,
            NumberFormat.Field.EXPONENT,
            NumberFormat.Field.GROUPING_SEPARATOR,
            NumberFormat.Field.CURRENCY,
            NumberFormat.Field.PERCENT,
            NumberFormat.Field.PERMILLE,
            NumberFormat.Field.SIGN,
        };

        // called by native
        private void setData(int[] data) {
            this.data = data;
            this.pos = -3;
        }
    }

    private static native Object open(String pattern, String currencySymbol,
        char decimalSeparator, char digit, String exponentSeparator, char groupingSeparator,
        String infinity, String internationalCurrencySymbol, char minusSign,
        char monetaryDecimalSeparator, String nan, char patternSeparator, char percent,
        char perMill, char zeroDigit) /*-[
      NSNumberFormatter *formatter = [[NSNumberFormatter alloc] init];
      [LibcoreIcuNativeDecimalFormat applyPatternImplWithId:formatter
                                                  withBoolean:YES
                                                 withNSString:pattern];
      [LibcoreIcuNativeDecimalFormat setDecimalFormatSymbolsWithId:formatter
                                                        withNSString:currencySymbol
                                                            withChar:decimalSeparator
                                                            withChar:digit
                                                        withNSString:exponentSeparator
                                                            withChar:groupingSeparator
                                                        withNSString:infinity
                                                        withNSString:internationalCurrencySymbol
                                                            withChar:minusSign
                                                            withChar:monetaryDecimalSeparator
                                                        withNSString:nan
                                                            withChar:patternSeparator
                                                            withChar:percent
                                                            withChar:perMill
                                                            withChar:zeroDigit];

      return formatter;
    ]-*/;

    private static native void setDecimalFormatSymbols(Object nativeFormatter,
        String currencySymbol, char decimalSeparator, char digit, String exponentSeparator,
        char groupingSeparator, String infinity, String internationalCurrencySymbol, char minusSign,
        char monetaryDecimalSeparator, String nan, char patternSeparator, char percent,
        char perMill, char zeroDigit) /*-[
      NSNumberFormatter *formatter = (NSNumberFormatter *) nativeFormatter;
      [formatter setCurrencySymbol:currencySymbol];
      [formatter setDecimalSeparator:[NSString stringWithCharacters:&decimalSeparator length:1]];
      [formatter setExponentSymbol:exponentSeparator];
      [formatter setGroupingSeparator:[NSString stringWithCharacters:&groupingSeparator length:1]];
      [formatter setPositiveInfinitySymbol:infinity];
      [formatter setInternationalCurrencySymbol:internationalCurrencySymbol];
      [formatter setNegativePrefix:[NSString stringWithCharacters:&minusSign length:1]];
      [formatter
          setCurrencyGroupingSeparator:[NSString stringWithCharacters:&monetaryDecimalSeparator
                                                               length:1]];
      [formatter setNotANumberSymbol:nan];
      [formatter setPercentSymbol:[NSString stringWithCharacters:&percent length:1]];
      [formatter setPerMillSymbol:[NSString stringWithCharacters:&perMill length:1]];
      [formatter setZeroSymbol:[NSString stringWithCharacters:&zeroDigit length:1]];
    ]-*/;

    /**
     * Applies a Java format pattern to an NSNumberFormatter. This pattern
     * should be split into positive and negative patterns, if there is a
     * ';' token (iOS doesn't support a configurable pattern separator).
     */
    private static native void applyPatternImpl(Object nativeFormatter, boolean localized,
        String pattern) /*-[
      NSNumberFormatter *formatter = (NSNumberFormatter *) nativeFormatter;
      NSArray *formats = [pattern componentsSeparatedByString:@";"];
      [formatter setPositiveFormat:[formats objectAtIndex:0]];
      if ([formats count] > 1) {
        [formatter setNegativeFormat:[formats objectAtIndex:1]];
      }
    ]-*/;

    private static native Object cloneImpl(Object nativeFormatter) /*-[
      NSNumberFormatter *formatter = (NSNumberFormatter *) nativeFormatter;
      return [formatter copyWithZone:NULL];
    ]-*/;

    private static native void close(Object nativeFormatter) /*-[
      // Nothing to close:
    ]-*/;

    private static native char[] formatDouble(Object nativeFormatter, double value,
        FieldPositionIterator iter) /*-[
      NSNumberFormatter *formatter = (NSNumberFormatter *) nativeFormatter;
      [formatter setAllowsFloats:YES];
<<<<<<< HEAD
      NSString *string = [formatter stringFromNumber:[NSNumber numberWithDouble:value]];
      return [IOSCharArray arrayWithNSString:string];
    ]-*/;

    private static native char[] formatDigitList(Object nativeFormatter, String value,
        FieldPositionIterator iter) /*-[
      // TODO(tball): figure out how to do field position iterating on iOS.
      @throw [[JavaLangAssertionError alloc]
              initWithNSString:@"BigDecimal and BigNumber formatting not implemented"];
      return nil;
=======
      NSString *format = [formatter positiveFormat];
      NSString *result;
      if ([format hasPrefix:@"%"] || [format hasSuffix:@"%"]) {
        [formatter setNumberStyle:NSNumberFormatterPercentStyle];
        result = [formatter stringFromNumber:[NSNumber numberWithDouble:value * 100.0]];
      } else if ([format hasPrefix:@"\u00A4"] || [format hasSuffix:@"\u00A4"]) {
        [formatter setNumberStyle:NSNumberFormatterCurrencyStyle];
        result = [formatter stringFromNumber:[NSNumber numberWithDouble:value]];
      } else {
        [formatter setNumberStyle:NSNumberFormatterNoStyle];
        result = [formatter stringFromNumber:[NSNumber numberWithDouble:value]];
      }
      result = [result stringByReplacingOccurrencesOfString:@"\u00a0" withString:@" "];
      return [IOSCharArray arrayWithNSString:result];
>>>>>>> 8f330a16
    ]-*/;

    private static native char[] formatLong(Object nativeFormatter, long value,
        FieldPositionIterator iter) /*-[
      NSNumberFormatter *formatter = (NSNumberFormatter *) nativeFormatter;
      [formatter setAllowsFloats:NO];
      NSString *format = [formatter positiveFormat];
      NSString *result;
      if ([format hasPrefix:@"%"] || [format hasSuffix:@"%"]) {
        [formatter setNumberStyle:NSNumberFormatterPercentStyle];
        result = [formatter stringFromNumber:[NSNumber numberWithLongLong:value * 100.0]];
      } else if ([format hasPrefix:@"\u00A4"] || [format hasSuffix:@"\u00A4"]) {
        [formatter setNumberStyle:NSNumberFormatterCurrencyStyle];
        result = [formatter stringFromNumber:[NSNumber numberWithLongLong:value]];
      } else {
        [formatter setNumberStyle:NSNumberFormatterNoStyle];
        result = [formatter stringFromNumber:[NSNumber numberWithLongLong:value]];
      }
      result = [result stringByReplacingOccurrencesOfString:@"\u00a0" withString:@" "];
      return [IOSCharArray arrayWithNSString:result];
    ]-*/;

    private static native Number parse(Object nativeFormatter, String string,
        ParsePosition position, boolean parseBigDecimal) /*-[
      NSNumberFormatter *formatter = (NSNumberFormatter *) nativeFormatter;
      NSNumber *result;
      int start = [position getIndex];
      NSRange range = NSMakeRange(start, [string length] - start);
      NSError *error;
      BOOL success = [formatter getObjectValue:&result
                                     forString:string
                                         range:&range
                                         error:&error];
      if (success) {
        [position setIndexWithInt:start + range.length];
        NSString *decimalSeparator = [formatter decimalSeparator];
        if ([string rangeOfString:decimalSeparator].location == NSNotFound) {
          return [JavaLangLong valueOfWithLong:[result longLongValue]];
        } else {
          return [JavaLangDouble valueOfWithDouble:[result doubleValue]];
        }
      } else {
        [position setErrorIndexWithInt:start];
        return nil;
      }
    ]-*/;

    private static native String toPatternImpl(Object nativeFormatter, boolean localized) /*-[
      NSNumberFormatter *formatter = (NSNumberFormatter *) nativeFormatter;
      return [NSString stringWithFormat:@"%@;%@", [formatter positiveFormat],
              [formatter negativeFormat]];
    ]-*/;
}<|MERGE_RESOLUTION|>--- conflicted
+++ resolved
@@ -624,18 +624,6 @@
         FieldPositionIterator iter) /*-[
       NSNumberFormatter *formatter = (NSNumberFormatter *) nativeFormatter;
       [formatter setAllowsFloats:YES];
-<<<<<<< HEAD
-      NSString *string = [formatter stringFromNumber:[NSNumber numberWithDouble:value]];
-      return [IOSCharArray arrayWithNSString:string];
-    ]-*/;
-
-    private static native char[] formatDigitList(Object nativeFormatter, String value,
-        FieldPositionIterator iter) /*-[
-      // TODO(tball): figure out how to do field position iterating on iOS.
-      @throw [[JavaLangAssertionError alloc]
-              initWithNSString:@"BigDecimal and BigNumber formatting not implemented"];
-      return nil;
-=======
       NSString *format = [formatter positiveFormat];
       NSString *result;
       if ([format hasPrefix:@"%"] || [format hasSuffix:@"%"]) {
@@ -650,7 +638,6 @@
       }
       result = [result stringByReplacingOccurrencesOfString:@"\u00a0" withString:@" "];
       return [IOSCharArray arrayWithNSString:result];
->>>>>>> 8f330a16
     ]-*/;
 
     private static native char[] formatLong(Object nativeFormatter, long value,
