// Copyright 2011 Google Inc. All Rights Reserved.
//
// Licensed under the Apache License, Version 2.0 (the "License");
// you may not use this file except in compliance with the License.
// You may obtain a copy of the License at
//
// http://www.apache.org/licenses/LICENSE-2.0
//
// Unless required by applicable law or agreed to in writing, software
// distributed under the License is distributed on an "AS IS" BASIS,
// WITHOUT WARRANTIES OR CONDITIONS OF ANY KIND, either express or implied.
// See the License for the specific language governing permissions and
// limitations under the License.

//
//  Constructor.m
//  JreEmulation
//
//  Created by Tom Ball on 11/11/11.
//

#import "Constructor.h"
#import "java/lang/AssertionError.h"
#import "java/lang/ExceptionInInitializerError.h"
#import "java/lang/IllegalArgumentException.h"
#import "java/lang/Throwable.h"
#import "java/lang/reflect/InvocationTargetException.h"
#import "java/lang/reflect/Method.h"

#import <objc/runtime.h>

@implementation JavaLangReflectConstructor

+ (id)constructorWithSelector:(SEL)aSelector
                    withClass:(IOSClass *)aClass
                 withMetadata:(const J2ObjcMethodInfo *)metadata {
  id c = [[JavaLangReflectConstructor alloc] initWithSelector:aSelector
                                                    withClass:aClass
                                                 withMetadata:metadata];
#if ! __has_feature(objc_arc)
  [c autorelease];
#endif
  return c;
}

- (id)newInstanceWithNSObjectArray:(IOSObjectArray *)initArgs {
  id newInstance;
  @try {
    newInstance = AUTORELEASE([class_.objcClass alloc]);
  }
  @catch (JavaLangThrowable *e) {
    @throw AUTORELEASE([[JavaLangExceptionInInitializerError alloc] initWithJavaLangThrowable:e]);
  }

  NSInvocation *invocation =
      [NSInvocation invocationWithMethodSignature:methodSignature_];
  [invocation setTarget:newInstance];
  [invocation setSelector:selector_];

  IOSObjectArray *parameterTypes = [self getParameterTypes];
  if ([initArgs count] != [parameterTypes count]) {
    @throw AUTORELEASE([[JavaLangIllegalArgumentException alloc] initWithNSString:
        @"wrong number of arguments"]);
  }

  int count = [initArgs count];
  for (int i = 0; i < count; i++) {
<<<<<<< HEAD
    int argIndex = i + 2;  // Add 2 to account for self and _cmd.

    IOSClass *type = parameterTypes->buffer_[i];
    id arg = initArgs->buffer_[i];

    if ([type.objcClass isEqual:[NSObject class]] ||
        [type.objcClass isEqual:[IOSClass class]]) {
      [invocation setArgument:&arg atIndex:argIndex];

    } else if ([type.objcClass isEqual:[JavaLangByte class]]) {
      if (![arg isKindOfClass:[JavaLangByte class]]) {
        @throw makeException([JavaLangIllegalArgumentException class]);
      }

      char primitiveArg = [(JavaLangByte *) arg charValue];
      [invocation setArgument:&primitiveArg atIndex:argIndex];

    } else if ([type.objcClass isEqual:[JavaLangCharacter class]]) {
      if (![arg isKindOfClass:[JavaLangCharacter class]]) {
        @throw makeException([JavaLangIllegalArgumentException class]);
      }

      unichar primitiveArg = [(JavaLangCharacter *) arg charValue];
      [invocation setArgument:&primitiveArg atIndex:argIndex];

    } else if ([type.objcClass isEqual:[JavaLangShort class]]) {
      if (![arg isKindOfClass:[JavaLangShort class]]) {
        @throw makeException([JavaLangIllegalArgumentException class]);
      }

      short primitiveArg = [(JavaLangShort *) arg charValue];
      [invocation setArgument:&primitiveArg atIndex:argIndex];

    } else if ([type.objcClass isEqual:[JavaLangInteger class]]) {
      if (![arg isKindOfClass:[JavaLangInteger class]]) {
        @throw makeException([JavaLangIllegalArgumentException class]);
      }

      int primitiveArg = [arg intValue];
      [invocation setArgument:&primitiveArg atIndex:argIndex];

    } else if ([type.objcClass isEqual:[JavaLangLong class]]) {
      if (![arg isKindOfClass:[JavaLangLong class]]) {
        @throw makeException([JavaLangIllegalArgumentException class]);
      }

      long primitiveArg = [arg longValue];
      [invocation setArgument:&primitiveArg atIndex:argIndex];

    } else if ([type.objcClass isEqual:[JavaLangFloat class]]) {
      if (![arg isKindOfClass:[JavaLangFloat class]]) {
        @throw makeException([JavaLangIllegalArgumentException class]);
      }

      float primitiveArg = [arg floatValue];
      [invocation setArgument:&primitiveArg atIndex:argIndex];

    } else if ([type.objcClass isEqual:[JavaLangDouble class]]) {
      if (![arg isKindOfClass:[JavaLangDouble class]]) {
        @throw makeException([JavaLangIllegalArgumentException class]);
      }

      double primitiveArg = [arg doubleValue];
      [invocation setArgument:&primitiveArg atIndex:argIndex];

    } else if ([type.objcClass isEqual:[JavaLangBoolean class]]) {
      if (![arg isKindOfClass:[JavaLangBoolean class]]) {
        @throw makeException([JavaLangIllegalArgumentException class]);
      }

      BOOL primitiveArg = [arg booleanValue];
      [invocation setArgument:&primitiveArg atIndex:argIndex];

    } else {
      // Only remaining case is JavaLangVoid, which can't be a constructor
      // argument.
      @throw makeException([JavaLangIllegalArgumentException class]);
=======
    J2ObjcRawValue arg;
    if (![parameterTypes->buffer_[i] unboxValue:initArgs->buffer_[i] toRawValue:&arg]) {
      @throw AUTORELEASE([[JavaLangIllegalArgumentException alloc] initWithNSString:
          @"argument type mismatch"]);
>>>>>>> 8f330a16
    }
    [invocation setArgument:&arg atIndex:i + SKIPPED_ARGUMENTS];
  }

  @try {
    [invocation invoke];
  }
  @catch (JavaLangThrowable *e) {
    @throw AUTORELEASE(
        [[JavaLangReflectInvocationTargetException alloc] initWithJavaLangThrowable:e]);
  }

  return newInstance;
}

// Returns the class name, like java.lang.reflect.Constructor does.
- (NSString *)getName {
  return [class_ getName];
}

- (IOSObjectArray *)getDeclaredAnnotations {
  JavaLangReflectMethod *method = [self getAnnotationsAccessor:[self internalName]];
  return [self getAnnotationsFromAccessor:method];
}

- (IOSObjectArray *)getParameterAnnotations {
  JavaLangReflectMethod *method = [self getParameterAnnotationsAccessor:[self internalName]];
  return [self getAnnotationsFromAccessor:method];
}

- (NSString *)internalName {
  return [class_ objcName];
}

@end<|MERGE_RESOLUTION|>--- conflicted
+++ resolved
@@ -65,90 +65,10 @@
 
   int count = [initArgs count];
   for (int i = 0; i < count; i++) {
-<<<<<<< HEAD
-    int argIndex = i + 2;  // Add 2 to account for self and _cmd.
-
-    IOSClass *type = parameterTypes->buffer_[i];
-    id arg = initArgs->buffer_[i];
-
-    if ([type.objcClass isEqual:[NSObject class]] ||
-        [type.objcClass isEqual:[IOSClass class]]) {
-      [invocation setArgument:&arg atIndex:argIndex];
-
-    } else if ([type.objcClass isEqual:[JavaLangByte class]]) {
-      if (![arg isKindOfClass:[JavaLangByte class]]) {
-        @throw makeException([JavaLangIllegalArgumentException class]);
-      }
-
-      char primitiveArg = [(JavaLangByte *) arg charValue];
-      [invocation setArgument:&primitiveArg atIndex:argIndex];
-
-    } else if ([type.objcClass isEqual:[JavaLangCharacter class]]) {
-      if (![arg isKindOfClass:[JavaLangCharacter class]]) {
-        @throw makeException([JavaLangIllegalArgumentException class]);
-      }
-
-      unichar primitiveArg = [(JavaLangCharacter *) arg charValue];
-      [invocation setArgument:&primitiveArg atIndex:argIndex];
-
-    } else if ([type.objcClass isEqual:[JavaLangShort class]]) {
-      if (![arg isKindOfClass:[JavaLangShort class]]) {
-        @throw makeException([JavaLangIllegalArgumentException class]);
-      }
-
-      short primitiveArg = [(JavaLangShort *) arg charValue];
-      [invocation setArgument:&primitiveArg atIndex:argIndex];
-
-    } else if ([type.objcClass isEqual:[JavaLangInteger class]]) {
-      if (![arg isKindOfClass:[JavaLangInteger class]]) {
-        @throw makeException([JavaLangIllegalArgumentException class]);
-      }
-
-      int primitiveArg = [arg intValue];
-      [invocation setArgument:&primitiveArg atIndex:argIndex];
-
-    } else if ([type.objcClass isEqual:[JavaLangLong class]]) {
-      if (![arg isKindOfClass:[JavaLangLong class]]) {
-        @throw makeException([JavaLangIllegalArgumentException class]);
-      }
-
-      long primitiveArg = [arg longValue];
-      [invocation setArgument:&primitiveArg atIndex:argIndex];
-
-    } else if ([type.objcClass isEqual:[JavaLangFloat class]]) {
-      if (![arg isKindOfClass:[JavaLangFloat class]]) {
-        @throw makeException([JavaLangIllegalArgumentException class]);
-      }
-
-      float primitiveArg = [arg floatValue];
-      [invocation setArgument:&primitiveArg atIndex:argIndex];
-
-    } else if ([type.objcClass isEqual:[JavaLangDouble class]]) {
-      if (![arg isKindOfClass:[JavaLangDouble class]]) {
-        @throw makeException([JavaLangIllegalArgumentException class]);
-      }
-
-      double primitiveArg = [arg doubleValue];
-      [invocation setArgument:&primitiveArg atIndex:argIndex];
-
-    } else if ([type.objcClass isEqual:[JavaLangBoolean class]]) {
-      if (![arg isKindOfClass:[JavaLangBoolean class]]) {
-        @throw makeException([JavaLangIllegalArgumentException class]);
-      }
-
-      BOOL primitiveArg = [arg booleanValue];
-      [invocation setArgument:&primitiveArg atIndex:argIndex];
-
-    } else {
-      // Only remaining case is JavaLangVoid, which can't be a constructor
-      // argument.
-      @throw makeException([JavaLangIllegalArgumentException class]);
-=======
     J2ObjcRawValue arg;
     if (![parameterTypes->buffer_[i] unboxValue:initArgs->buffer_[i] toRawValue:&arg]) {
       @throw AUTORELEASE([[JavaLangIllegalArgumentException alloc] initWithNSString:
           @"argument type mismatch"]);
->>>>>>> 8f330a16
     }
     [invocation setArgument:&arg atIndex:i + SKIPPED_ARGUMENTS];
   }
