--- conflicted
+++ resolved
@@ -790,11 +790,7 @@
                      socket, host, port, autoClose)
 }
 
-<<<<<<< HEAD
 J2OBJC_CLASS_INITIALIZE_SOURCE(ComGoogleJ2objcNetSslIosSslSocket)
 J2OBJC_CLASS_TYPE_LITERAL_SOURCE(ComGoogleJ2objcNetSslIosSslSocket)
-=======
-J2OBJC_CLASS_TYPE_LITERAL_SOURCE(ComGoogleJ2objcNetSslIosSslSocket)
-
-#pragma clang diagnostic pop
->>>>>>> e354118a
+
+#pragma clang diagnostic pop